--- conflicted
+++ resolved
@@ -1,18 +1,10 @@
-<<<<<<< HEAD
 ![multus-cni Logo](https://github.com/intel/multus-cni/blob/master/doc/images/Multus.png)
 
    * [MULTUS CNI plugin](#multus-cni-plugin)
       * [Quickstart Guide](#quickstart-guide)
-=======
-![multus-cni Logo](https://github.com/Intel-Corp/multus-cni/blob/master/doc/images/Multus.png)
-
-### Newest Multus Version v3.0 (Kubernetes Network Plumbing working group- reference meta plugin) will be merged to master from dev branch(network-plumbing-working-group-crd-change). For more info - refer : [Multus v3.0 readme.md](https://github.com/intel/multus-cni/tree/dev/network-plumbing-working-group-crd-change#kubernetes-network-custom-resource-definition-de-facto-standard---reference-implementation)
-   * [MULTUS CNI plugin](#multus-cni-plugin)
->>>>>>> be1c08bf
       * [Multi-Homed pod](#multi-homed-pod)
       * [Building from source](#building-from-source)
       * [Work flow](#work-flow)
-<<<<<<< HEAD
       * [Usage with Kubernetes CRD based network objects](#usage-with-kubernetes-crd-based-network-objects)
          * [Creating "Network" resources in Kubernetes](#creating-network-resources-in-kubernetes)
             * [<strong>CRD based Network objects</strong>](#crd-based-network-objects)
@@ -22,18 +14,6 @@
          * [Verifying Pod network interfaces](#verifying-pod-network-interfaces)
       * [Using with Multus conf file](#using-with-multus-conf-file)
       * [Logging Options](#logging-options)
-=======
-      * [Usage with Kubernetes CRD/TPR based network objects](#usage-with-kubernetes-crdtpr-based-network-objects)
-         * [Creating "Network" resources in Kubernetes](#creating-network-resources-in-kubernetes)
-            * [<strong>CRD based Network objects</strong>](#crd-based-network-objects)
-            * [TPR based Network objects(TPR deprecated in Kubernetes 1.7)](#tpr-based-network-objects)
-         * [Creating network resources in Kubernetes](#creating-network-resources-in-kubernetes-1)
-         * [Configuring Multus to use the kubeconfig](#configuring-multus-to-use-the-kubeconfig)
-         * [Configuring Multus to use kubeconfig and a default network](#configuring-multus-to-use-kubeconfig-and-a-default-network)
-         * [Configuring Pod to use the CRD/TPR network objects](#configuring-pod-to-use-the-crdtpr-network-objects)
-         * [Verifying Pod network interfaces](#verifying-pod-network-interfaces)
-      * [Using with Multus conf file](#using-with-multus-conf-file)
->>>>>>> be1c08bf
       * [Testing Multus CNI](#testing-multus-cni)
          * [Multiple flannel networks](#multiple-flannel-networks)
             * [Configure Kubernetes with CNI](#configure-kubernetes-with-cni)
@@ -49,7 +29,6 @@
 - Multus supports all [reference plugins](https://github.com/containernetworking/plugins) (eg. [Flannel](https://github.com/containernetworking/plugins/tree/master/plugins/meta/flannel), [DHCP](https://github.com/containernetworking/plugins/tree/master/plugins/ipam/dhcp), [Macvlan](https://github.com/containernetworking/plugins/tree/master/plugins/main/macvlan)) that implement the CNI specification and all 3rd party plugins (eg. [Calico](https://github.com/projectcalico/cni-plugin), [Weave](https://github.com/weaveworks/weave), [Cilium](https://github.com/cilium/cilium), [Contiv](https://github.com/contiv/netplugin)). In addition to it, Multus supports [SRIOV](https://github.com/hustcat/sriov-cni), [SRIOV-DPDK](https://github.com/Intel-Corp/sriov-cni), [OVS-DPDK &amp; VPP](https://github.com/intel/vhost-user-net-plugin) workloads in Kubernetes with both cloud native and NFV based applications in Kubernetes
 - It is a contact between the container runtime and other plugins, and it doesn&#39;t have any of its own net configuration, it calls other plugins like flannel/calico to do the real net conf job.
 - Multus reuses the concept of invoking delegates as used in flannel by grouping multiple plugins into delegates and invoking them in the sequential order of the CNI configuration file provided in json format
-<<<<<<< HEAD
 - The default network gets "eth0" and additional network Pod interface name as “net0”, “net1”,… “netX and so on. Multus also support interface names from the user.
 - Multus is one of the projects in the [Baremetal Container Experience kit](https://networkbuilders.intel.com/network-technologies/container-experience-kits).
 
@@ -131,16 +110,6 @@
 * Refer the reference implemenation presentation and demo details - [link](https://docs.google.com/presentation/d/1dbCin6MnhK-BjjcVun5YiPTL99VA2uSiyWAtWAPNlIc/edit?usp=sharing)
 * Release version from v2.0 is not compatible with v1.1 and v1.2 network CRD 
   * [MULTUS CNI plugin](#multus-cni-plugin)specifications.
-=======
-- Number of plugins supported is depends on the number of delegates in the configuration file.
-- The "masterplugin" is the only net conf option of multus cni, it identifies the primary network. The default route will point to the primary network
-- One of the plugin acts as a “Master” plugin and responsible for configuring k8s network with Pod interface “eth0”
-- The “Master” plugin also responsible to set the default route for the Pod
-- Any subsequent plugin gets Pod interface name as “net0”, “net1”,… “netX and so on
-- Multus is one of the projects in the [Baremetal Container Experience kit](https://networkbuilders.intel.com/network-technologies/container-experience-kits).
-
-Please check the [CNI](https://github.com/containernetworking/cni) documentation for more information on container networking.
->>>>>>> be1c08bf
 
 ## Multi-Homed pod
 <p align="center">
@@ -149,12 +118,8 @@
 
 ## Building from source
 
-<<<<<<< HEAD
 **This plugin requires Go 1.8 (or later) to build.**
 
-=======
-Go 1.5 users will need to set GO15VENDOREXPERIMENT=1 to get vendored dependencies. This flag is set by default in 1.6.
->>>>>>> be1c08bf
 ```
 #./build
 ```
@@ -164,7 +129,6 @@
    <img src="doc/images/workflow.png" width="1008" />
 </p>
 
-<<<<<<< HEAD
 ## Network configuration reference
 
 - name (string, required): the name of the network
@@ -173,15 +137,6 @@
 - delegates (([]map,required): number of delegate details in the Multus
 
 ## Usage with Kubernetes CRD based network objects
-=======
-- name (string, required): the name of the network
-- type (string, required): &quot;multus&quot;
-- kubeconfig (string, optional): kubeconfig file for the out of cluster communication with kube-apiserver. See the example [kubeconfig](https://github.com/Intel-Corp/multus-cni/blob/master/doc/node-kubeconfig.yaml)
-- delegates (([]map,required): number of delegate details in the Multus, ignored in case kubeconfig is added.
-- masterplugin (bool,required): master plugin to report back the IP address and DNS to the container
-
-## Usage with Kubernetes CRD/TPR based network objects
->>>>>>> be1c08bf
 
 Kubelet is responsible for establishing network interfaces for pods; it does this by invoking its configured CNI plugin. When Multus is invoked it retrieves network references from Pod annotation. Multus then uses these network references to get network configurations. Network configurations are defined as Kubernetes Custom Resource Object (CRD). These configurations describe which CNI plugins to invoke and what their configurations are. The order of plugin invocation is important as it identifies the primary plugin. This order is taken from network object references given in a Pod spec.
 
@@ -190,53 +145,29 @@
 </p>
 
 ### Creating &quot;Network&quot; resources in Kubernetes
-<<<<<<< HEAD
 
 You may wish to create the `network-attachment-definition` manually if you haven't installed using the daemonset technique, which includes the CRD, and you can verify if it's loaded with `kubectl get crd` and look for the presence of `network-attachment-definition`.
 
 1. Create a Custom Resource Definition (CRD) `crdnetwork.yaml`; for the network object using the YAML from the examples directory.
-=======
-
-Multus is compatible to work with both CRD/TPR. Both CRD/TPR based network object api self link is same.
-
-##### **CRD based Network objects**
-
-1. Create a Custom Resource Definition &quot;crdnetwork.yaml&quot; for the network object as shown below:
->>>>>>> be1c08bf
 
 ```
 $ kubectl create -f ./examples/crd.yml
 customresourcedefinition.apiextensions.k8s.io/network-attachment-definitions.k8s.cni.cncf.io created
 ```
-<<<<<<< HEAD
 
 3. Run kubectl get command to check the Network CRD creation
 
-=======
-2. Run kubectl create command for the Custom Resource Definition
->>>>>>> be1c08bf
 ```
 $ kubectl get crd
 NAME                      KIND
 network-attachment-definitions.k8s.cni.cncf.io   CustomResourceDefinition.v1beta1.apiextensions.k8s.io
 ```
-<<<<<<< HEAD
 
 ### Creating CRD network resources in Kubernetes
 
 1. After creating CRD network object you can create network resources in Kubernetes. These network resources may contain additional underlying CNI plugin parameters given in JSON format. In the following example shown below the args field contains parameters that will be passed into Flannel plugin.
 
 2. Save the following YAML to flannel-network.yaml
-=======
-3. Run kubectl get command to check the Network CRD creation
-```
-# kubectl get CustomResourceDefinition
-NAME                      KIND
-networks.kubernetes.com   CustomResourceDefinition.v1beta1.apiextensions.k8s.io
-```
-
-4. Save the following YAML to flannel-network.yaml
->>>>>>> be1c08bf
 
 ```
 apiVersion: "k8s.cni.cncf.io/v1"
@@ -253,11 +184,7 @@
   }'
 ```
 
-<<<<<<< HEAD
 3. Create the custom resource definition
-=======
-5. Create the custom resource definition
->>>>>>> be1c08bf
 
 ```
 $ kubectl create -f ./flannel-network.yaml
@@ -271,23 +198,8 @@
 4. Get the custom network object details
 
 ```
-<<<<<<< HEAD
 apiVersion: k8s.cni.cncf.io/v1
 kind: NetworkAttachmentDefinition
-=======
-# kubectl get network
-NAME                 KIND                        ARGS                                               PLUGIN
-flannel-networkobj   Network.v1.kubernetes.com   [ { "delegate": { "isDefaultGateway": true } } ]   flannel
-```
-
-
-6. Get the custom network object details
-```
-# kubectl get network flannel-networkobj -o yaml
-apiVersion: kubernetes.com/v1
-args: '[ { "delegate": { "isDefaultGateway": true } } ]'
-kind: Network
->>>>>>> be1c08bf
 metadata:
   clusterName: ""
   creationTimestamp: 2018-05-17T09:13:20Z
@@ -304,7 +216,6 @@
     true } }'
 ```
 
-<<<<<<< HEAD
 5. Save the following YAML to sriov-network.yaml to creating sriov network object. ( Refer to [Intel - SR-IOV CNI](https://github.com/Intel-Corp/sriov-cni) or contact @kural in [Intel-Corp Slack](https://intel-corp.herokuapp.com/) for running the DPDK based workloads in Kubernetes)
 
 ```
@@ -334,116 +245,6 @@
 ```
 apiVersion: "k8s.cni.cncf.io/v1"
 kind: NetworkAttachmentDefinition
-=======
-For Kubernetes v1.7 and above use CRD to create network object. For version older than 1.7 use TPR based objects as shown below: 
-
-Note: Both TPR and CRD will have same selfLink : 
-
-*/apis/kubernetes.com/v1/namespaces/default/networks/*
-
-
-#### TPR based Network objects
-
-1. Create a Third Party Resource &quot;tprnetwork.yaml&quot; for the network object as shown below:
-
-```
-apiVersion: extensions/v1beta1
-kind: ThirdPartyResource
-metadata:
-  name: network.kubernetes.com
-description: "A specification of a Network obj in the kubernetes"
-versions:
-- name: v1
-```
-
-2. Run kubectl create command for the Third Party Resource
-
-```
-# kubectl create -f ./tprnetwork.yaml
-thirdpartyresource "network.kubernetes.com" created
-```
-3. Run kubectl get command to check the Network TPR creation
-```
-# kubectl get thirdpartyresource
-NAME                     DESCRIPTION                                          VERSION(S)
-network.kubernetes.com   A specification of a Network obj in the kubernetes   v1
-```
-### Creating network resources in Kubernetes
-
-1. After creating CRD/TPR network object you can create network resources in Kubernetes. These network resources may contain additional underlying CNI plugin parameters given in JSON format. In the following example shown below the args field contains parameters that will be passed into “flannel” plugin.
-
-2. Save the following YAML to flannel-network.yaml
-
-```
-apiVersion: "kubernetes.com/v1"
-kind: Network
-metadata:
-  name: flannel-conf
-plugin: flannel
-args: '[
-        {
-                "delegate": {
-                        "isDefaultGateway": true
-                }
-        }
-]'
-```
-3. Run kubectl create command to create network object
-```
-# kubectl create -f ./flannel-network.yaml 
-network "flannel-conf" created
-```
-4. Show network objects using kubectl:
-```
-# kubectl get network
-NAME                         KIND
-flannel-conf                 Network.v1.kubernetes.com
-```
-5. Show details of the network object:
-
-```
-# kubectl get network flannel-conf -o yaml
-apiVersion: kubernetes.com/v1
-args: '[ { "delegate": { "isDefaultGateway": true } } ]'
-kind: Network
-metadata:
-  creationTimestamp: 2017-06-28T14:20:52Z
-  name: flannel-conf
-  namespace: default
-  resourceVersion: "5422876"
-  selfLink: /apis/kubernetes.com/v1/namespaces/default/networks/flannel-conf
-  uid: fdcb94a2-5c0c-11e7-bbeb-408d5c537d27
-plugin: flannel
-```
-6. Save the following YAML to sriov-network.yaml to creating sriov network object. ( Refer to [Intel - SR-IOV CNI](https://github.com/Intel-Corp/sriov-cni) or contact @kural in [Intel-Corp Slack](https://intel-corp.herokuapp.com/) for running the DPDK based workloads in Kubernetes)
-```
-apiVersion: "kubernetes.com/v1"
-kind: Network
-metadata:
-  name: sriov-conf
-plugin: sriov
-args: '[
-       {
-                "if0": "enp12s0f1",
-                "ipam": {
-                        "type": "host-local",
-                        "subnet": "10.56.217.0/24",
-                        "rangeStart": "10.56.217.171",
-                        "rangeEnd": "10.56.217.181",
-                        "routes": [
-                                { "dst": "0.0.0.0/0" }
-                        ],
-                        "gateway": "10.56.217.1"
-                }
-        }
-]'
-```
-7. Likewise save the following YAML to sriov-vlanid-l2enable-network.yaml to create another sriov based network object:
-
-```
-apiVersion: "kubernetes.com/v1"
-kind: Network
->>>>>>> be1c08bf
 metadata:
   name: sriov-vlanid-l2enable-conf
 spec:
@@ -454,16 +255,11 @@
     "l2enable": true
   }'
 ```
-<<<<<<< HEAD
 
 7. Follow step 3 above to create &quot;sriov-vlanid-l2enable-conf&quot; and &quot;sriov-conf&quot; network objects
 
 8. View network objects using kubectl
 
-=======
-8. Follow step 3 above to create &quot;sriov-vlanid-l2enable-conf&quot; and &quot;sriov-conf&quot; network objects
-9. View network objects using kubectl
->>>>>>> be1c08bf
 ```
 # kubectl get network
 NAME                         AGE
@@ -474,13 +270,9 @@
 ```
 
 ### Configuring Multus to use the kubeconfig
-<<<<<<< HEAD
 
 1. Create a Mutlus CNI configuration file on each Kubernetes node. This file should be created in: /etc/cni/net.d/multus-cni.conf with the content shown below. Use only the absolute path to point to the kubeconfig file (as it may change depending upon your cluster env). We are assuming all CNI plugin binaries are default location (`/opt/cni/bin dir`)
 
-=======
-1. Create a Mutlus CNI configuration file on each Kubernetes node. This file should be created in: /etc/cni/net.d/multus-cni.conf with the content shown below. Use only the absolute path to point to the kubeconfig file (as it may change depending upon your cluster env). We are assuming all CNI plugin binaries are default location (`\opt\cni\bin dir`)
->>>>>>> be1c08bf
 ```
 {
     "name": "node-cni-network",
@@ -488,20 +280,10 @@
     "kubeconfig": "/etc/kubernetes/node-kubeconfig.yaml"
 }
 ```
-<<<<<<< HEAD
 
 ### Configuring Multus to use kubeconfig and a default network
 
 1. Many users want Kubernetes default networking feature along with network objects. Refer to issues [#14](https://github.com/intel/multus-cni/issues/14) &amp; [#17](https://github.com/intel/multus-cni/issues/17) for more information. In the following Multus configuration, Weave act as the default network in the absence of network field in the pod metadata annotation.
-=======
-2. Restart kubelet service
-```
-# systemctl restart kubelet
-```
-### Configuring Multus to use kubeconfig and a default network
-
-1. Many users want Kubernetes default networking feature along with network objects. Refer to issues [#14](https://github.com/Intel-Corp/multus-cni/issues/14) &amp; [#17](https://github.com/Intel-Corp/multus-cni/issues/17) for more information. In the following Multus configuration, Weave act as the default network in the absence of network field in the pod metadata annotation.
->>>>>>> be1c08bf
 
 ```
 {
@@ -514,22 +296,11 @@
     }]
 }
 ```
-<<<<<<< HEAD
 
 Configurations referenced in annotations are created in addition to the default network.
 
 ### Configuring Pod to use the CRD network objects
 
-=======
-2. Restart kubelet service
-
-```
-# systemctl restart kubelet
-```
-
-### Configuring Pod to use the CRD/TPR network objects
-
->>>>>>> be1c08bf
 1. Save the following YAML to pod-multi-network.yaml. In this case flannel-conf network object acts as the primary network.
 ```
 # cat pod-multi-network.yaml 
@@ -570,12 +341,8 @@
 
 ### Verifying Pod network interfaces
 
-<<<<<<< HEAD
 1. Run `ifconfig` command in Pod:
 
-=======
-1. Run &quot;ifconfig&quot; command in Pod:
->>>>>>> be1c08bf
 ```
 # kubectl exec -it multus-multi-net-poc -- ifconfig       
 eth0      Link encap:Ethernet  HWaddr C6:43:7C:09:B4:9C
@@ -621,7 +388,6 @@
           collisions:0 txqueuelen:1000 
           RX bytes:95956 (93.7 KiB)  TX bytes:82200 (80.2 KiB)
 ```
-<<<<<<< HEAD
 
 | Interface name | Description |
 | --- | --- |
@@ -629,13 +395,6 @@
 | eth0 | weave network interface |
 | net0 | Flannel network tap interface |
 | net1 | VF0 of NIC 1 assigned to the container by [Intel - SR-IOV CNI](https://github.com/intel/sriov-cni) plugin |
-=======
-| Interface name | Description |
-| --- | --- |
-| lo | loopback |
-| eth0@if41 | Flannel network tap interface |
-| net0 | VF0 of NIC 1 assigned to the container by [Intel - SR-IOV CNI](https://github.com/Intel-Corp/sriov-cni) plugin |
->>>>>>> be1c08bf
 | north | VF0 of NIC 2 assigned with VLAN ID 210 to the container by SR-IOV CNI plugin |
 
 2. Check the vlan ID of the NIC 2 VFs
@@ -697,7 +456,6 @@
     ]
 }
 EOF
-<<<<<<< HEAD
 ```
 
 ## Logging Options
@@ -737,25 +495,12 @@
 ### Multiple flannel networks
 
 Github user [YYGCui](https://github.com/YYGCui) has used multiple flannel network to work with Multus CNI plugin. Please refer to this [closed issue](https://github.com/intel/multus-cni/issues/7) for ,multiple overlay network support with Multus CNI.
-=======
-```
-
-## Testing Multus CNI
-
-### Multiple flannel networks
-
-Github user [YYGCui](https://github.com/YYGCui) has used multiple flannel network to work with Multus CNI plugin. Please refer to this [closed issue](https://github.com/Intel-Corp/multus-cni/issues/7) for ,multiple overlay network support with Multus CNI.
->>>>>>> be1c08bf
 
 Make sure that the multus, [sriov](https://github.com/Intel-Corp/sriov-cni), [flannel](https://github.com/containernetworking/cni/blob/master/Documentation/flannel.md), and [ptp](https://github.com/containernetworking/cni/blob/master/Documentation/ptp.md) binaries are in the /opt/cni/bin directories and follow the steps as mentioned in the [CNI](https://github.com/containernetworking/cni/#running-a-docker-container-with-network-namespace-set-up-by-cni-plugins)
 
 #### Configure Kubernetes with CNI
-<<<<<<< HEAD
 
 Kubelet must be configured to run with the CNI network plugin. Edit `/etc/kubernetes/kubelet` file and add `--network-plugin=cni` flags in `KUBELET\_OPTS `as shown below:
-=======
-Kubelet must be configured to run with the CNI network plugin. Edit /etc/kubernetes/kubelet file and add "--network-plugin=cni" flags in KUBELET\_OPTS as shown below:
->>>>>>> be1c08bf
 
 ```
 KUBELET_OPTS="...
@@ -763,35 +508,19 @@
 --network-plugin=cni
 "
 ```
-<<<<<<< HEAD
-
-=======
->>>>>>> be1c08bf
+
 Refer to the Kubernetes User Guide and network plugin for more information.
 - [Single Node](https://kubernetes.io/docs/getting-started-guides/fedora/fedora_manual_config/)
 - [Multi Node](https://kubernetes.io/docs/getting-started-guides/fedora/flannel_multi_node_cluster/)
 - [Network plugin](https://kubernetes.io/docs/admin/network-plugins/)
 
-<<<<<<< HEAD
-=======
-Restart kubelet:
-```
-# systemctl restart kubelet.service
-```
->>>>>>> be1c08bf
 #### Launching workloads in Kubernetes
 
 With Multus CNI configured as described in sections above each workload launched via a Kubernetes Pod will have multiple network interfacesLaunch the workload using yaml file in the kubernetes master, with above configuration in the multus CNI, each pod should have multiple interfaces.
 
-<<<<<<< HEAD
 Note: To verify whether Multus CNI plugin is working correctly, create a pod containing one `busybox` container and execute `ip link` command to check if interfaces management follows configuration.
 
 1. Create `multus-test.yaml` file containing below configuration. Created pod will consist of one `busybox` container running `top` command.
-=======
-Note: To verify whether Multus CNI plugin is working correctly, create a pod containing one &quot;busybox&quot; container and execute &quot;ip link&quot; command to check if interfaces management follows configuration.
-
-1. Create &quot;multus-test.yaml&quot; file containing below configuration. Created pod will consist of one &quot;busybox&quot; container running &quot;top&quot; command.
->>>>>>> be1c08bf
 
 ```
 apiVersion: v1
@@ -815,10 +544,7 @@
 # kubectl create -f multus-test.yaml
 pod "multus-test" created
 ```
-<<<<<<< HEAD
-
-=======
->>>>>>> be1c08bf
+
 3. Run &quot;ip link&quot; command inside the container:
 
 ```
@@ -874,9 +600,6 @@
 - Feel free to [submit](https://github.com/Intel-Corp/multus-cni/issues/new) an issue
 
 Please fill in the Questions/feedback - [google-form](https://goo.gl/forms/upBWyGs8Wmq69IEi2)!
-<<<<<<< HEAD
-
-=======
->>>>>>> be1c08bf
+
 ## Contacts
-For any questions about Multus CNI, please reach out on github issue or feel free to contact the developer @kural in our [Intel-Corp Slack](https://intel-corp.herokuapp.com/)+For any questions about Multus CNI, please reach out on github issue or feel free to contact the developer @kural in our [Intel-Corp Slack](https://intel-corp.herokuapp.com/)
