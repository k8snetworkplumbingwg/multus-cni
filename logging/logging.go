// Copyright (c) 2018 Intel Corporation
//
// Licensed under the Apache License, Version 2.0 (the "License");
// you may not use this file except in compliance with the License.
// You may obtain a copy of the License at
//
//     http://www.apache.org/licenses/LICENSE-2.0
//
// Unless required by applicable law or agreed to in writing, software
// distributed under the License is distributed on an "AS IS" BASIS,
// WITHOUT WARRANTIES OR CONDITIONS OF ANY KIND, either express or implied.
// See the License for the specific language governing permissions and
// limitations under the License.

package logging

import (
	"fmt"
	"os"
	"strings"
	"time"

	"github.com/pkg/errors"
)

// Level type
type Level uint32

// PanicLevel...MaxLevel indicates the logging level
const (
	PanicLevel Level = iota
	ErrorLevel
	VerboseLevel
	DebugLevel
	MaxLevel
	UnknownLevel
)

var loggingStderr bool
var loggingFp *os.File
var loggingLevel Level

const defaultTimestampFormat = time.RFC3339

func (l Level) String() string {
	switch l {
	case PanicLevel:
		return "panic"
	case VerboseLevel:
		return "verbose"
	case ErrorLevel:
		return "error"
	case DebugLevel:
		return "debug"
	}
	return "unknown"
}

func printf(level Level, format string, a ...interface{}) {
	header := "%s [%s] "
	t := time.Now()
	if level > loggingLevel {
		return
	}

	if loggingStderr {
		fmt.Fprintf(os.Stderr, header, t.Format(defaultTimestampFormat), level)
		fmt.Fprintf(os.Stderr, format, a...)
		fmt.Fprintf(os.Stderr, "\n")
	}

	if loggingFp != nil {
		fmt.Fprintf(loggingFp, header, t.Format(defaultTimestampFormat), level)
		fmt.Fprintf(loggingFp, format, a...)
		fmt.Fprintf(loggingFp, "\n")
	}
}

// Debugf prints logging if logging level >= debug
func Debugf(format string, a ...interface{}) {
	printf(DebugLevel, format, a...)
}

<<<<<<< HEAD
func Verbosef(format string, a ...interface{}) {
	Printf(VerboseLevel, format, a...)
}

=======
// Verbosef prints logging if logging level >= verbose
func Verbosef(format string, a ...interface{}) {
	printf(VerboseLevel, format, a...)
}

// Errorf prints logging if logging level >= error
>>>>>>> 8c76fd62
func Errorf(format string, a ...interface{}) error {
	printf(ErrorLevel, format, a...)
	return fmt.Errorf(format, a...)
}

// Panicf prints logging plus stack trace. This should be used only for unrecoverble error
func Panicf(format string, a ...interface{}) {
	printf(PanicLevel, format, a...)
	printf(PanicLevel, "========= Stack trace output ========")
	printf(PanicLevel, "%+v", errors.New("Multus Panic"))
	printf(PanicLevel, "========= Stack trace output end ========")
}

// GetLoggingLevel gets current logging level
func GetLoggingLevel() Level {
	return loggingLevel
}

<<<<<<< HEAD
func GetLoggingLevel() Level {
	return loggingLevel
}

=======
>>>>>>> 8c76fd62
func getLoggingLevel(levelStr string) Level {
	switch strings.ToLower(levelStr) {
	case "debug":
		return DebugLevel
	case "verbose":
		return VerboseLevel
	case "error":
		return ErrorLevel
	case "panic":
		return PanicLevel
	}
	fmt.Fprintf(os.Stderr, "multus logging: cannot set logging level to %s\n", levelStr)
	return UnknownLevel
}

// SetLogLevel sets logging level
func SetLogLevel(levelStr string) {
	level := getLoggingLevel(levelStr)
	if level < MaxLevel {
		loggingLevel = level
	}
}

// SetLogStderr sets flag for logging stderr output
func SetLogStderr(enable bool) {
	loggingStderr = enable
}

// SetLogFile sets logging file
func SetLogFile(filename string) {
	if filename == "" {
		return
	}

	fp, err := os.OpenFile(filename, os.O_WRONLY|os.O_CREATE|os.O_APPEND, 0644)
	if err != nil {
		loggingFp = nil
		fmt.Fprintf(os.Stderr, "multus logging: cannot open %s", filename)
	}
	loggingFp = fp
}

func init() {
	loggingStderr = true
	loggingFp = nil
	loggingLevel = PanicLevel
}<|MERGE_RESOLUTION|>--- conflicted
+++ resolved
@@ -81,19 +81,12 @@
 	printf(DebugLevel, format, a...)
 }
 
-<<<<<<< HEAD
-func Verbosef(format string, a ...interface{}) {
-	Printf(VerboseLevel, format, a...)
-}
-
-=======
 // Verbosef prints logging if logging level >= verbose
 func Verbosef(format string, a ...interface{}) {
 	printf(VerboseLevel, format, a...)
 }
 
 // Errorf prints logging if logging level >= error
->>>>>>> 8c76fd62
 func Errorf(format string, a ...interface{}) error {
 	printf(ErrorLevel, format, a...)
 	return fmt.Errorf(format, a...)
@@ -112,13 +105,6 @@
 	return loggingLevel
 }
 
-<<<<<<< HEAD
-func GetLoggingLevel() Level {
-	return loggingLevel
-}
-
-=======
->>>>>>> 8c76fd62
 func getLoggingLevel(levelStr string) Level {
 	switch strings.ToLower(levelStr) {
 	case "debug":
