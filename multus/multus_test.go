--- conflicted
+++ resolved
@@ -270,10 +270,6 @@
 	}`),
 		}
 		// Netns is given garbage value
-<<<<<<< HEAD
-		fmt.Println("args.Netns: ", args.Netns)
-=======
->>>>>>> a1b852b5
 
 		// Touch the default network file.
 		configPath := "/tmp/foo.multus.conf"
@@ -481,10 +477,7 @@
 	})
 
 	It("delete delegates given good filepath", func() {
-<<<<<<< HEAD
-=======
 		os.MkdirAll("/opt/cni/bin", 0755)
->>>>>>> a1b852b5
 		d1 := []byte("blah")
 		ioutil.WriteFile("/opt/cni/bin/123456789", d1, 0644)
 
