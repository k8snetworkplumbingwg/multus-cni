--- conflicted
+++ resolved
@@ -32,11 +32,7 @@
 	cniversion "github.com/containernetworking/cni/pkg/version"
 	"github.com/containernetworking/plugins/pkg/ns"
 	"github.com/containernetworking/plugins/pkg/testutils"
-<<<<<<< HEAD
-
-=======
 	"github.com/intel/multus-cni/k8sclient"
->>>>>>> 4630f857
 	"github.com/intel/multus-cni/logging"
 	testhelpers "github.com/intel/multus-cni/testing"
 	"github.com/intel/multus-cni/types"
@@ -196,8 +192,6 @@
 	        "type": "other-plugin"
 	    }]
 	}`),
-<<<<<<< HEAD
-=======
 		}
 
 		logging.SetLogLevel("verbose")
@@ -351,7 +345,6 @@
 	        "type": "other-plugin"
 	    }]
 	}`),
->>>>>>> 4630f857
 		}
 
 		logging.SetLogLevel("verbose")
@@ -411,7 +404,6 @@
 			Expect(errRemove).NotTo(HaveOccurred())
 		}
 	})
-<<<<<<< HEAD
 
 	It("executes delegates given faulty namespace", func() {
 		args := &skel.CmdArgs{
@@ -621,63 +613,6 @@
 	}`
 		fExec.addPlugin(nil, "net1", expectedConf2, expectedResult2, nil)
 
-=======
-
-	It("fails to load NetConf with bad json in cmdAdd/Del", func() {
-		args := &skel.CmdArgs{
-			ContainerID: "123456789",
-			Netns:       testNS.Path(),
-			IfName:      "eth0",
-			StdinData: []byte(`{
-	    "name": "node-cni-network",
-	    "type": "multus",
-	    "defaultnetworkfile": "/tmp/foo.multus.conf",
-	    "defaultnetworkwaitseconds": 3,
-	    "delegates": [{
-	        "name": "weave1",
-	        "cniVersion": "0.2.0",
-	        "type": "weave-net"
-	    },{
-	        "name": "other1",
-	        "cniVersion": "0.2.0",
-	        "type": "other-plugin"
-	    }]
-	`),
-		}
-		// Missing close bracket in StdinData
-
-		// Touch the default network file.
-		configPath := "/tmp/foo.multus.conf"
-		os.OpenFile(configPath, os.O_RDONLY|os.O_CREATE, 0755)
-
-		fExec := &fakeExec{}
-		expectedResult1 := &types020.Result{
-			CNIVersion: "0.2.0",
-			IP4: &types020.IPConfig{
-				IP: *testhelpers.EnsureCIDR("1.1.1.2/24"),
-			},
-		}
-		expectedConf1 := `{
-	    "name": "weave1",
-	    "cniVersion": "0.2.0",
-	    "type": "weave-net"
-	}`
-		fExec.addPlugin(nil, "eth0", expectedConf1, expectedResult1, nil)
-
-		expectedResult2 := &types020.Result{
-			CNIVersion: "0.2.0",
-			IP4: &types020.IPConfig{
-				IP: *testhelpers.EnsureCIDR("1.1.1.5/24"),
-			},
-		}
-		expectedConf2 := `{
-	    "name": "other1",
-	    "cniVersion": "0.2.0",
-	    "type": "other-plugin"
-	}`
-		fExec.addPlugin(nil, "net1", expectedConf2, expectedResult2, nil)
-
->>>>>>> 4630f857
 		os.Setenv("CNI_COMMAND", "ADD")
 		os.Setenv("CNI_IFNAME", "eth0")
 		_, err := cmdAdd(args, fExec, nil)
@@ -986,7 +921,6 @@
 		"type": "mynet",
 		"cniVersion": "0.2.0"
 	}`
-<<<<<<< HEAD
 		args := &skel.CmdArgs{
 			ContainerID: "123456789",
 			Netns:       testNS.Path(),
@@ -1055,8 +989,6 @@
 		"type": "mynet",
 		"cniVersion": "0.2.0"
 	}`
-=======
->>>>>>> 4630f857
 		args := &skel.CmdArgs{
 			ContainerID: "123456789",
 			Netns:       testNS.Path(),
@@ -1086,8 +1018,6 @@
 	    "cniVersion": "0.2.0",
 	    "type": "weave-net"
 	}`
-<<<<<<< HEAD
-=======
 		fExec.addPlugin(nil, "eth0", expectedConf1, expectedResult1, nil)
 		fExec.addPlugin(nil, "net1", net1, &types020.Result{
 			CNIVersion: "0.2.0",
@@ -1156,7 +1086,6 @@
 	    "cniVersion": "0.2.0",
 	    "type": "weave-net"
 	}`
->>>>>>> 4630f857
 		fExec.addPlugin(nil, "eth0", expectedConf1, expectedResult1, nil)
 		fExec.addPlugin(nil, "net1", net1, &types020.Result{
 			CNIVersion: "0.2.0",
