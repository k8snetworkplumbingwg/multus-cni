language: go
go_import_path: github.com/pkg/errors
go:
<<<<<<< HEAD
  - 1.9.x
  - 1.10.x
  - 1.11.x
=======
  - 1.4.3
  - 1.5.4
  - 1.6.2
  - 1.7.1
>>>>>>> a4dbe7b1
  - tip

script:
  - make check<|MERGE_RESOLUTION|>--- conflicted
+++ resolved
@@ -1,16 +1,10 @@
 language: go
 go_import_path: github.com/pkg/errors
 go:
-<<<<<<< HEAD
-  - 1.9.x
-  - 1.10.x
-  - 1.11.x
-=======
   - 1.4.3
   - 1.5.4
   - 1.6.2
   - 1.7.1
->>>>>>> a4dbe7b1
   - tip
 
 script:
