#!/usr/bin/env bash
# Copyright 2009 The Go Authors. All rights reserved.
# Use of this source code is governed by a BSD-style
# license that can be found in the LICENSE file.

# Generate Go code listing errors and other #defined constant
# values (ENAMETOOLONG etc.), by asking the preprocessor
# about the definitions.

unset LANG
export LC_ALL=C
export LC_CTYPE=C

if test -z "$GOARCH" -o -z "$GOOS"; then
	echo 1>&2 "GOARCH or GOOS not defined in environment"
	exit 1
fi

# Check that we are using the new build system if we should
if [[ "$GOOS" = "linux" ]] && [[ "$GOLANG_SYS_BUILD" != "docker" ]]; then
	echo 1>&2 "In the Docker based build system, mkerrors should not be called directly."
	echo 1>&2 "See README.md"
	exit 1
fi

if [[ "$GOOS" = "aix" ]]; then
	CC=${CC:-gcc}
else
	CC=${CC:-cc}
fi

if [[ "$GOOS" = "solaris" ]]; then
	# Assumes GNU versions of utilities in PATH.
	export PATH=/usr/gnu/bin:$PATH
fi

uname=$(uname)

includes_AIX='
#include <net/if.h>
#include <net/netopt.h>
#include <netinet/ip_mroute.h>
#include <sys/protosw.h>
#include <sys/stropts.h>
#include <sys/mman.h>
#include <sys/poll.h>
#include <sys/termio.h>
#include <termios.h>
#include <fcntl.h>

#define AF_LOCAL AF_UNIX
'

includes_Darwin='
#define _DARWIN_C_SOURCE
#define KERNEL
#define _DARWIN_USE_64_BIT_INODE
#include <stdint.h>
#include <sys/attr.h>
#include <sys/types.h>
#include <sys/event.h>
#include <sys/ptrace.h>
#include <sys/select.h>
#include <sys/socket.h>
#include <sys/sockio.h>
#include <sys/sysctl.h>
#include <sys/mman.h>
#include <sys/mount.h>
#include <sys/utsname.h>
#include <sys/wait.h>
#include <sys/xattr.h>
#include <net/bpf.h>
#include <net/if.h>
#include <net/if_types.h>
#include <net/route.h>
#include <netinet/in.h>
#include <netinet/ip.h>
#include <termios.h>
'

includes_DragonFly='
#include <sys/types.h>
#include <sys/event.h>
#include <sys/select.h>
#include <sys/socket.h>
#include <sys/sockio.h>
#include <sys/stat.h>
#include <sys/sysctl.h>
#include <sys/mman.h>
#include <sys/mount.h>
#include <sys/wait.h>
#include <sys/ioctl.h>
#include <net/bpf.h>
#include <net/if.h>
#include <net/if_types.h>
#include <net/route.h>
#include <netinet/in.h>
#include <termios.h>
#include <netinet/ip.h>
#include <net/ip_mroute/ip_mroute.h>
'

includes_FreeBSD='
#include <sys/capsicum.h>
#include <sys/param.h>
#include <sys/types.h>
#include <sys/event.h>
#include <sys/select.h>
#include <sys/socket.h>
#include <sys/sockio.h>
#include <sys/stat.h>
#include <sys/sysctl.h>
#include <sys/mman.h>
#include <sys/mount.h>
#include <sys/wait.h>
#include <sys/ioctl.h>
#include <net/bpf.h>
#include <net/if.h>
#include <net/if_types.h>
#include <net/route.h>
#include <netinet/in.h>
#include <termios.h>
#include <netinet/ip.h>
#include <netinet/ip_mroute.h>
#include <sys/extattr.h>

#if __FreeBSD__ >= 10
#define IFT_CARP	0xf8	// IFT_CARP is deprecated in FreeBSD 10
#undef SIOCAIFADDR
#define SIOCAIFADDR	_IOW(105, 26, struct oifaliasreq)	// ifaliasreq contains if_data
#undef SIOCSIFPHYADDR
#define SIOCSIFPHYADDR	_IOW(105, 70, struct oifaliasreq)	// ifaliasreq contains if_data
#endif
'

includes_Linux='
#define _LARGEFILE_SOURCE
#define _LARGEFILE64_SOURCE
#ifndef __LP64__
#define _FILE_OFFSET_BITS 64
#endif
#define _GNU_SOURCE

// <sys/ioctl.h> is broken on powerpc64, as it fails to include definitions of
// these structures. We just include them copied from <bits/termios.h>.
#if defined(__powerpc__)
struct sgttyb {
        char    sg_ispeed;
        char    sg_ospeed;
        char    sg_erase;
        char    sg_kill;
        short   sg_flags;
};

struct tchars {
        char    t_intrc;
        char    t_quitc;
        char    t_startc;
        char    t_stopc;
        char    t_eofc;
        char    t_brkc;
};

struct ltchars {
        char    t_suspc;
        char    t_dsuspc;
        char    t_rprntc;
        char    t_flushc;
        char    t_werasc;
        char    t_lnextc;
};
#endif

#include <bits/sockaddr.h>
#include <sys/epoll.h>
#include <sys/eventfd.h>
#include <sys/inotify.h>
#include <sys/ioctl.h>
#include <sys/mman.h>
#include <sys/mount.h>
#include <sys/prctl.h>
#include <sys/stat.h>
#include <sys/types.h>
#include <sys/time.h>
<<<<<<< HEAD
=======
#include <sys/select.h>
>>>>>>> 8c76fd62
#include <sys/signalfd.h>
#include <sys/socket.h>
#include <sys/xattr.h>
#include <linux/bpf.h>
<<<<<<< HEAD
#include <linux/capability.h>
#include <linux/errqueue.h>
=======
#include <linux/can.h>
#include <linux/capability.h>
#include <linux/cryptouser.h>
#include <linux/errqueue.h>
#include <linux/falloc.h>
#include <linux/fanotify.h>
#include <linux/filter.h>
#include <linux/fs.h>
#include <linux/genetlink.h>
#include <linux/hdreg.h>
#include <linux/icmpv6.h>
>>>>>>> 8c76fd62
#include <linux/if.h>
#include <linux/if_addr.h>
#include <linux/if_alg.h>
#include <linux/if_arp.h>
#include <linux/if_ether.h>
#include <linux/if_ppp.h>
#include <linux/if_tun.h>
#include <linux/if_packet.h>
<<<<<<< HEAD
#include <linux/if_addr.h>
#include <linux/falloc.h>
#include <linux/fanotify.h>
#include <linux/filter.h>
#include <linux/fs.h>
=======
#include <linux/if_xdp.h>
>>>>>>> 8c76fd62
#include <linux/kexec.h>
#include <linux/keyctl.h>
#include <linux/loop.h>
#include <linux/magic.h>
#include <linux/memfd.h>
#include <linux/module.h>
#include <linux/netfilter/nfnetlink.h>
#include <linux/netlink.h>
#include <linux/net_namespace.h>
<<<<<<< HEAD
=======
#include <linux/nsfs.h>
>>>>>>> 8c76fd62
#include <linux/perf_event.h>
#include <linux/ptrace.h>
#include <linux/random.h>
#include <linux/reboot.h>
#include <linux/rtc.h>
#include <linux/rtnetlink.h>
#include <linux/sched.h>
#include <linux/seccomp.h>
#include <linux/serial.h>
#include <linux/sockios.h>
#include <linux/taskstats.h>
#include <linux/tipc.h>
#include <linux/vm_sockets.h>
#include <linux/wait.h>
#include <linux/watchdog.h>
<<<<<<< HEAD
#include <linux/hdreg.h>
#include <linux/rtc.h>
#include <linux/if_xdp.h>
#include <linux/cryptouser.h>
=======

>>>>>>> 8c76fd62
#include <mtd/ubi-user.h>
#include <net/route.h>

#if defined(__sparc__)
// On sparc{,64}, the kernel defines struct termios2 itself which clashes with the
// definition in glibc. As only the error constants are needed here, include the
// generic termibits.h (which is included by termbits.h on sparc).
#include <asm-generic/termbits.h>
#else
#include <asm/termbits.h>
#endif

#ifndef MSG_FASTOPEN
#define MSG_FASTOPEN    0x20000000
#endif

#ifndef PTRACE_GETREGS
#define PTRACE_GETREGS	0xc
#endif

#ifndef PTRACE_SETREGS
#define PTRACE_SETREGS	0xd
#endif

#ifndef SOL_NETLINK
#define SOL_NETLINK	270
#endif

#ifdef SOL_BLUETOOTH
// SPARC includes this in /usr/include/sparc64-linux-gnu/bits/socket.h
// but it is already in bluetooth_linux.go
#undef SOL_BLUETOOTH
#endif

// Certain constants are missing from the fs/crypto UAPI
#define FS_KEY_DESC_PREFIX              "fscrypt:"
#define FS_KEY_DESC_PREFIX_SIZE         8
#define FS_MAX_KEY_SIZE                 64

// The code generator produces -0x1 for (~0), but an unsigned value is necessary
// for the tipc_subscr timeout __u32 field.
#undef TIPC_WAIT_FOREVER
#define TIPC_WAIT_FOREVER 0xffffffff
'

includes_NetBSD='
#include <sys/types.h>
#include <sys/param.h>
#include <sys/event.h>
#include <sys/extattr.h>
#include <sys/mman.h>
#include <sys/mount.h>
<<<<<<< HEAD
=======
#include <sys/select.h>
>>>>>>> 8c76fd62
#include <sys/socket.h>
#include <sys/sockio.h>
#include <sys/sysctl.h>
#include <sys/termios.h>
#include <sys/ttycom.h>
#include <sys/wait.h>
#include <net/bpf.h>
#include <net/if.h>
#include <net/if_types.h>
#include <net/route.h>
#include <netinet/in.h>
#include <netinet/in_systm.h>
#include <netinet/ip.h>
#include <netinet/ip_mroute.h>
#include <netinet/if_ether.h>

// Needed since <sys/param.h> refers to it...
#define schedppq 1
'

includes_OpenBSD='
#include <sys/types.h>
#include <sys/param.h>
#include <sys/event.h>
#include <sys/mman.h>
#include <sys/mount.h>
<<<<<<< HEAD
=======
#include <sys/select.h>
>>>>>>> 8c76fd62
#include <sys/socket.h>
#include <sys/sockio.h>
#include <sys/stat.h>
#include <sys/sysctl.h>
#include <sys/termios.h>
#include <sys/ttycom.h>
#include <sys/unistd.h>
#include <sys/wait.h>
#include <net/bpf.h>
#include <net/if.h>
#include <net/if_types.h>
#include <net/if_var.h>
#include <net/route.h>
#include <netinet/in.h>
#include <netinet/in_systm.h>
#include <netinet/ip.h>
#include <netinet/ip_mroute.h>
#include <netinet/if_ether.h>
#include <net/if_bridge.h>

// We keep some constants not supported in OpenBSD 5.5 and beyond for
// the promise of compatibility.
#define EMUL_ENABLED		0x1
#define EMUL_NATIVE		0x2
#define IPV6_FAITH		0x1d
#define IPV6_OPTIONS		0x1
#define IPV6_RTHDR_STRICT	0x1
#define IPV6_SOCKOPT_RESERVED1	0x3
#define SIOCGIFGENERIC		0xc020693a
#define SIOCSIFGENERIC		0x80206939
#define WALTSIG			0x4
'

includes_SunOS='
#include <limits.h>
#include <sys/types.h>
#include <sys/select.h>
#include <sys/socket.h>
#include <sys/sockio.h>
#include <sys/stat.h>
#include <sys/mman.h>
#include <sys/wait.h>
#include <sys/ioctl.h>
#include <sys/mkdev.h>
#include <net/bpf.h>
#include <net/if.h>
#include <net/if_arp.h>
#include <net/if_types.h>
#include <net/route.h>
#include <netinet/in.h>
#include <termios.h>
#include <netinet/ip.h>
#include <netinet/ip_mroute.h>
'


includes='
#include <sys/types.h>
#include <sys/file.h>
#include <fcntl.h>
#include <dirent.h>
#include <sys/socket.h>
#include <netinet/in.h>
#include <netinet/ip.h>
#include <netinet/ip6.h>
#include <netinet/tcp.h>
#include <errno.h>
#include <sys/signal.h>
#include <signal.h>
#include <sys/resource.h>
#include <time.h>
'
ccflags="$@"

# Write go tool cgo -godefs input.
(
	echo package unix
	echo
	echo '/*'
	indirect="includes_$(uname)"
	echo "${!indirect} $includes"
	echo '*/'
	echo 'import "C"'
	echo 'import "syscall"'
	echo
	echo 'const ('

	# The gcc command line prints all the #defines
	# it encounters while processing the input
	echo "${!indirect} $includes" | $CC -x c - -E -dM $ccflags |
	awk '
		$1 != "#define" || $2 ~ /\(/ || $3 == "" {next}

		$2 ~ /^E([ABCD]X|[BIS]P|[SD]I|S|FL)$/ {next}  # 386 registers
		$2 ~ /^(SIGEV_|SIGSTKSZ|SIGRT(MIN|MAX))/ {next}
		$2 ~ /^(SCM_SRCRT)$/ {next}
		$2 ~ /^(MAP_FAILED)$/ {next}
		$2 ~ /^ELF_.*$/ {next}# <asm/elf.h> contains ELF_ARCH, etc.

		$2 ~ /^EXTATTR_NAMESPACE_NAMES/ ||
		$2 ~ /^EXTATTR_NAMESPACE_[A-Z]+_STRING/ {next}

		$2 !~ /^ECCAPBITS/ &&
		$2 !~ /^ETH_/ &&
		$2 !~ /^EPROC_/ &&
		$2 !~ /^EQUIV_/ &&
		$2 !~ /^EXPR_/ &&
		$2 ~ /^E[A-Z0-9_]+$/ ||
		$2 ~ /^B[0-9_]+$/ ||
		$2 ~ /^(OLD|NEW)DEV$/ ||
		$2 == "BOTHER" ||
		$2 ~ /^CI?BAUD(EX)?$/ ||
		$2 == "IBSHIFT" ||
		$2 ~ /^V[A-Z0-9]+$/ ||
		$2 ~ /^CS[A-Z0-9]/ ||
		$2 ~ /^I(SIG|CANON|CRNL|UCLC|EXTEN|MAXBEL|STRIP|UTF8)$/ ||
		$2 ~ /^IGN/ ||
		$2 ~ /^IX(ON|ANY|OFF)$/ ||
		$2 ~ /^IN(LCR|PCK)$/ ||
		$2 !~ "X86_CR3_PCID_NOFLUSH" &&
		$2 ~ /(^FLU?SH)|(FLU?SH$)/ ||
		$2 ~ /^C(LOCAL|READ|MSPAR|RTSCTS)$/ ||
		$2 == "BRKINT" ||
		$2 == "HUPCL" ||
		$2 == "PENDIN" ||
		$2 == "TOSTOP" ||
		$2 == "XCASE" ||
		$2 == "ALTWERASE" ||
		$2 == "NOKERNINFO" ||
		$2 == "NFDBITS" ||
		$2 ~ /^PAR/ ||
		$2 ~ /^SIG[^_]/ ||
		$2 ~ /^O[CNPFPL][A-Z]+[^_][A-Z]+$/ ||
		$2 ~ /^(NL|CR|TAB|BS|VT|FF)DLY$/ ||
		$2 ~ /^(NL|CR|TAB|BS|VT|FF)[0-9]$/ ||
		$2 ~ /^O?XTABS$/ ||
		$2 ~ /^TC[IO](ON|OFF)$/ ||
		$2 ~ /^IN_/ ||
		$2 ~ /^LOCK_(SH|EX|NB|UN)$/ ||
		$2 ~ /^LO_(KEY|NAME)_SIZE$/ ||
		$2 ~ /^LOOP_(CLR|CTL|GET|SET)_/ ||
		$2 ~ /^(AF|SOCK|SO|SOL|IPPROTO|IP|IPV6|ICMP6|TCP|MCAST|EVFILT|NOTE|EV|SHUT|PROT|MAP|MFD|T?PACKET|MSG|SCM|MCL|DT|MADV|PR)_/ ||
		$2 ~ /^TP_STATUS_/ ||
		$2 ~ /^FALLOC_/ ||
		$2 == "ICMPV6_FILTER" ||
		$2 == "SOMAXCONN" ||
		$2 == "NAME_MAX" ||
		$2 == "IFNAMSIZ" ||
		$2 ~ /^CTL_(HW|KERN|MAXNAME|NET|QUERY)$/ ||
		$2 ~ /^KERN_(HOSTNAME|OS(RELEASE|TYPE)|VERSION)$/ ||
		$2 ~ /^HW_MACHINE$/ ||
		$2 ~ /^SYSCTL_VERS/ ||
		$2 !~ "MNT_BITS" &&
		$2 ~ /^(MS|MNT|UMOUNT)_/ ||
		$2 ~ /^NS_GET_/ ||
		$2 ~ /^TUN(SET|GET|ATTACH|DETACH)/ ||
		$2 ~ /^(O|F|[ES]?FD|NAME|S|PTRACE|PT)_/ ||
		$2 ~ /^KEXEC_/ ||
		$2 ~ /^LINUX_REBOOT_CMD_/ ||
		$2 ~ /^LINUX_REBOOT_MAGIC[12]$/ ||
		$2 ~ /^MODULE_INIT_/ ||
		$2 !~ "NLA_TYPE_MASK" &&
		$2 ~ /^(NETLINK|NLM|NLMSG|NLA|IFA|IFAN|RT|RTC|RTCF|RTN|RTPROT|RTNH|ARPHRD|ETH_P|NETNSA)_/ ||
		$2 ~ /^SIOC/ ||
		$2 ~ /^TIOC/ ||
		$2 ~ /^TCGET/ ||
		$2 ~ /^TCSET/ ||
		$2 ~ /^TC(FLSH|SBRKP?|XONC)$/ ||
		$2 !~ "RTF_BITS" &&
		$2 ~ /^(IFF|IFT|NET_RT|RTM|RTF|RTV|RTA|RTAX)_/ ||
		$2 ~ /^BIOC/ ||
		$2 ~ /^RUSAGE_(SELF|CHILDREN|THREAD)/ ||
		$2 ~ /^RLIMIT_(AS|CORE|CPU|DATA|FSIZE|LOCKS|MEMLOCK|MSGQUEUE|NICE|NOFILE|NPROC|RSS|RTPRIO|RTTIME|SIGPENDING|STACK)|RLIM_INFINITY/ ||
		$2 ~ /^PRIO_(PROCESS|PGRP|USER)/ ||
		$2 ~ /^CLONE_[A-Z_]+/ ||
		$2 !~ /^(BPF_TIMEVAL|BPF_FIB_LOOKUP_[A-Z]+)$/ &&
		$2 ~ /^(BPF|DLT)_/ ||
		$2 ~ /^(CLOCK|TIMER)_/ ||
		$2 ~ /^CAN_/ ||
		$2 ~ /^CAP_/ ||
		$2 ~ /^ALG_/ ||
		$2 ~ /^FS_(POLICY_FLAGS|KEY_DESC|ENCRYPTION_MODE|[A-Z0-9_]+_KEY_SIZE|IOC_(GET|SET)_ENCRYPTION)/ ||
		$2 ~ /^GRND_/ ||
		$2 ~ /^RND/ ||
		$2 ~ /^KEY_(SPEC|REQKEY_DEFL)_/ ||
		$2 ~ /^KEYCTL_/ ||
		$2 ~ /^PERF_EVENT_IOC_/ ||
		$2 ~ /^SECCOMP_MODE_/ ||
		$2 ~ /^SPLICE_/ ||
		$2 ~ /^SYNC_FILE_RANGE_/ ||
		$2 !~ /^AUDIT_RECORD_MAGIC/ &&
		$2 !~ /IOC_MAGIC/ &&
		$2 ~ /^[A-Z][A-Z0-9_]+_MAGIC2?$/ ||
		$2 ~ /^(VM|VMADDR)_/ ||
		$2 ~ /^IOCTL_VM_SOCKETS_/ ||
		$2 ~ /^(TASKSTATS|TS)_/ ||
		$2 ~ /^CGROUPSTATS_/ ||
		$2 ~ /^GENL_/ ||
		$2 ~ /^STATX_/ ||
		$2 ~ /^RENAME/ ||
		$2 ~ /^UBI_IOC[A-Z]/ ||
		$2 ~ /^UTIME_/ ||
		$2 ~ /^XATTR_(CREATE|REPLACE|NO(DEFAULT|FOLLOW|SECURITY)|SHOWCOMPRESSION)/ ||
		$2 ~ /^ATTR_(BIT_MAP_COUNT|(CMN|VOL|FILE)_)/ ||
		$2 ~ /^FSOPT_/ ||
		$2 ~ /^WDIOC_/ ||
		$2 ~ /^NFN/ ||
		$2 ~ /^XDP_/ ||
		$2 ~ /^(HDIO|WIN|SMART)_/ ||
		$2 ~ /^CRYPTO_/ ||
<<<<<<< HEAD
=======
		$2 ~ /^TIPC_/ ||
>>>>>>> 8c76fd62
		$2 !~ "WMESGLEN" &&
		$2 ~ /^W[A-Z0-9]+$/ ||
		$2 ~/^PPPIOC/ ||
		$2 ~ /^FAN_|FANOTIFY_/ ||
		$2 ~ /^BLK[A-Z]*(GET$|SET$|BUF$|PART$|SIZE)/ {printf("\t%s = C.%s\n", $2, $2)}
		$2 ~ /^__WCOREFLAG$/ {next}
		$2 ~ /^__W[A-Z0-9]+$/ {printf("\t%s = C.%s\n", substr($2,3), $2)}

		{next}
	' | sort

	echo ')'
) >_const.go

# Pull out the error names for later.
errors=$(
	echo '#include <errno.h>' | $CC -x c - -E -dM $ccflags |
	awk '$1=="#define" && $2 ~ /^E[A-Z0-9_]+$/ { print $2 }' |
	sort
)

# Pull out the signal names for later.
signals=$(
	echo '#include <signal.h>' | $CC -x c - -E -dM $ccflags |
	awk '$1=="#define" && $2 ~ /^SIG[A-Z0-9]+$/ { print $2 }' |
	egrep -v '(SIGSTKSIZE|SIGSTKSZ|SIGRT|SIGMAX64)' |
	sort
)

# Again, writing regexps to a file.
echo '#include <errno.h>' | $CC -x c - -E -dM $ccflags |
	awk '$1=="#define" && $2 ~ /^E[A-Z0-9_]+$/ { print "^\t" $2 "[ \t]*=" }' |
	sort >_error.grep
echo '#include <signal.h>' | $CC -x c - -E -dM $ccflags |
	awk '$1=="#define" && $2 ~ /^SIG[A-Z0-9]+$/ { print "^\t" $2 "[ \t]*=" }' |
	egrep -v '(SIGSTKSIZE|SIGSTKSZ|SIGRT|SIGMAX64)' |
	sort >_signal.grep

echo '// mkerrors.sh' "$@"
echo '// Code generated by the command above; see README.md. DO NOT EDIT.'
echo
echo "// +build ${GOARCH},${GOOS}"
echo
go tool cgo -godefs -- "$@" _const.go >_error.out
cat _error.out | grep -vf _error.grep | grep -vf _signal.grep
echo
echo '// Errors'
echo 'const ('
cat _error.out | grep -f _error.grep | sed 's/=\(.*\)/= syscall.Errno(\1)/'
echo ')'

echo
echo '// Signals'
echo 'const ('
cat _error.out | grep -f _signal.grep | sed 's/=\(.*\)/= syscall.Signal(\1)/'
echo ')'

# Run C program to print error and syscall strings.
(
	echo -E "
#include <stdio.h>
#include <stdlib.h>
#include <errno.h>
#include <ctype.h>
#include <string.h>
#include <signal.h>

#define nelem(x) (sizeof(x)/sizeof((x)[0]))

enum { A = 'A', Z = 'Z', a = 'a', z = 'z' }; // avoid need for single quotes below

struct tuple {
	int num;
	const char *name;
};

struct tuple errors[] = {
"
	for i in $errors
	do
		echo -E '	{'$i', "'$i'" },'
	done

	echo -E "
};

struct tuple signals[] = {
"
	for i in $signals
	do
		echo -E '	{'$i', "'$i'" },'
	done

	# Use -E because on some systems bash builtin interprets \n itself.
	echo -E '
};

static int
tuplecmp(const void *a, const void *b)
{
	return ((struct tuple *)a)->num - ((struct tuple *)b)->num;
}

int
main(void)
{
	int i, e;
	char buf[1024], *p;

	printf("\n\n// Error table\n");
	printf("var errorList = [...]struct {\n");
	printf("\tnum  syscall.Errno\n");
	printf("\tname string\n");
	printf("\tdesc string\n");
	printf("} {\n");
	qsort(errors, nelem(errors), sizeof errors[0], tuplecmp);
	for(i=0; i<nelem(errors); i++) {
		e = errors[i].num;
		if(i > 0 && errors[i-1].num == e)
			continue;
		strcpy(buf, strerror(e));
		// lowercase first letter: Bad -> bad, but STREAM -> STREAM.
		if(A <= buf[0] && buf[0] <= Z && a <= buf[1] && buf[1] <= z)
			buf[0] += a - A;
		printf("\t{ %d, \"%s\", \"%s\" },\n", e, errors[i].name, buf);
	}
	printf("}\n\n");

	printf("\n\n// Signal table\n");
	printf("var signalList = [...]struct {\n");
	printf("\tnum  syscall.Signal\n");
	printf("\tname string\n");
	printf("\tdesc string\n");
	printf("} {\n");
	qsort(signals, nelem(signals), sizeof signals[0], tuplecmp);
	for(i=0; i<nelem(signals); i++) {
		e = signals[i].num;
		if(i > 0 && signals[i-1].num == e)
			continue;
		strcpy(buf, strsignal(e));
		// lowercase first letter: Bad -> bad, but STREAM -> STREAM.
		if(A <= buf[0] && buf[0] <= Z && a <= buf[1] && buf[1] <= z)
			buf[0] += a - A;
		// cut trailing : number.
		p = strrchr(buf, ":"[0]);
		if(p)
			*p = '\0';
		printf("\t{ %d, \"%s\", \"%s\" },\n", e, signals[i].name, buf);
	}
	printf("}\n\n");

	return 0;
}

'
) >_errors.c

$CC $ccflags -o _errors _errors.c && $GORUN ./_errors && rm -f _errors.c _errors _const.go _error.grep _signal.grep _error.out<|MERGE_RESOLUTION|>--- conflicted
+++ resolved
@@ -182,18 +182,11 @@
 #include <sys/stat.h>
 #include <sys/types.h>
 #include <sys/time.h>
-<<<<<<< HEAD
-=======
 #include <sys/select.h>
->>>>>>> 8c76fd62
 #include <sys/signalfd.h>
 #include <sys/socket.h>
 #include <sys/xattr.h>
 #include <linux/bpf.h>
-<<<<<<< HEAD
-#include <linux/capability.h>
-#include <linux/errqueue.h>
-=======
 #include <linux/can.h>
 #include <linux/capability.h>
 #include <linux/cryptouser.h>
@@ -205,7 +198,6 @@
 #include <linux/genetlink.h>
 #include <linux/hdreg.h>
 #include <linux/icmpv6.h>
->>>>>>> 8c76fd62
 #include <linux/if.h>
 #include <linux/if_addr.h>
 #include <linux/if_alg.h>
@@ -214,15 +206,7 @@
 #include <linux/if_ppp.h>
 #include <linux/if_tun.h>
 #include <linux/if_packet.h>
-<<<<<<< HEAD
-#include <linux/if_addr.h>
-#include <linux/falloc.h>
-#include <linux/fanotify.h>
-#include <linux/filter.h>
-#include <linux/fs.h>
-=======
 #include <linux/if_xdp.h>
->>>>>>> 8c76fd62
 #include <linux/kexec.h>
 #include <linux/keyctl.h>
 #include <linux/loop.h>
@@ -232,10 +216,7 @@
 #include <linux/netfilter/nfnetlink.h>
 #include <linux/netlink.h>
 #include <linux/net_namespace.h>
-<<<<<<< HEAD
-=======
 #include <linux/nsfs.h>
->>>>>>> 8c76fd62
 #include <linux/perf_event.h>
 #include <linux/ptrace.h>
 #include <linux/random.h>
@@ -251,14 +232,7 @@
 #include <linux/vm_sockets.h>
 #include <linux/wait.h>
 #include <linux/watchdog.h>
-<<<<<<< HEAD
-#include <linux/hdreg.h>
-#include <linux/rtc.h>
-#include <linux/if_xdp.h>
-#include <linux/cryptouser.h>
-=======
-
->>>>>>> 8c76fd62
+
 #include <mtd/ubi-user.h>
 #include <net/route.h>
 
@@ -311,10 +285,7 @@
 #include <sys/extattr.h>
 #include <sys/mman.h>
 #include <sys/mount.h>
-<<<<<<< HEAD
-=======
 #include <sys/select.h>
->>>>>>> 8c76fd62
 #include <sys/socket.h>
 #include <sys/sockio.h>
 #include <sys/sysctl.h>
@@ -341,10 +312,7 @@
 #include <sys/event.h>
 #include <sys/mman.h>
 #include <sys/mount.h>
-<<<<<<< HEAD
-=======
 #include <sys/select.h>
->>>>>>> 8c76fd62
 #include <sys/socket.h>
 #include <sys/sockio.h>
 #include <sys/stat.h>
@@ -555,10 +523,7 @@
 		$2 ~ /^XDP_/ ||
 		$2 ~ /^(HDIO|WIN|SMART)_/ ||
 		$2 ~ /^CRYPTO_/ ||
-<<<<<<< HEAD
-=======
 		$2 ~ /^TIPC_/ ||
->>>>>>> 8c76fd62
 		$2 !~ "WMESGLEN" &&
 		$2 ~ /^W[A-Z0-9]+$/ ||
 		$2 ~/^PPPIOC/ ||
