--- conflicted
+++ resolved
@@ -14,13 +14,10 @@
 	return ENOTSUP
 }
 
-<<<<<<< HEAD
-=======
 func sysctl(mib []_C_int, old *byte, oldlen *uintptr, new *byte, newlen uintptr) error {
 	return ENOTSUP
 }
 
->>>>>>> 8c76fd62
 func setTimespec(sec, nsec int64) Timespec {
 	return Timespec{Sec: sec, Nsec: nsec}
 }
@@ -58,13 +55,10 @@
 	msghdr.Iovlen = int32(length)
 }
 
-<<<<<<< HEAD
-=======
 func (cmsg *Cmsghdr) SetLen(length int) {
 	cmsg.Len = uint32(length)
 }
 
->>>>>>> 8c76fd62
 func Syscall9(num, a1, a2, a3, a4, a5, a6, a7, a8, a9 uintptr) (r1, r2 uintptr, err syscall.Errno) // sic
 
 // SYS___SYSCTL is used by syscall_bsd.go for all BSDs, but in modern versions
